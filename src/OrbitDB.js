'use strict'

const fs = require('fs')
const path = require('path')
const EventStore = require('orbit-db-eventstore')
const FeedStore = require('orbit-db-feedstore')
const KeyValueStore = require('orbit-db-kvstore')
const CounterStore = require('orbit-db-counterstore')
const DocumentStore = require('orbit-db-docstore')
const Pubsub = require('orbit-db-pubsub')
const Cache = require('orbit-db-cache')
const Keystore = require('orbit-db-keystore')
const Identities = require('orbit-db-identity-provider')
let AccessControllers = require('orbit-db-access-controllers')
const OrbitDBAddress = require('./orbit-db-address')
const createDBManifest = require('./db-manifest')
const exchangeHeads = require('./exchange-heads')
const { isDefined, io } = require('./utils')
const isNode = require('is-node')
const Storage = require('orbit-db-storage-adapter')

let storage
if (isNode) {
  const leveldown = require('leveldown')
  storage = Storage(leveldown)
  storage.preCreate = async (directory, options) => {
    fs.mkdirSync(directory, { recursive: true })
  }
} else {
  const leveljs = require('level-js')
  storage = Storage(leveljs)
}

const Logger = require('logplease')
const logger = Logger.create('orbit-db')
Logger.setLogLevel('ERROR')

// Mapping for 'database type' -> Class
let databaseTypes = {
  'counter': CounterStore,
  'eventlog': EventStore,
  'feed': FeedStore,
  'docstore': DocumentStore,
  'keyvalue': KeyValueStore
}

class OrbitDB {
  constructor (ipfs, identity, options = {}) {
    if (!isDefined(ipfs)) { throw new Error('IPFS is a required argument. See https://github.com/orbitdb/orbit-db/blob/master/API.md#createinstance') }

    if (!isDefined(identity)) { throw new Error('identity is a required argument. See https://github.com/orbitdb/orbit-db/blob/master/API.md#createinstance') }

    this._ipfs = ipfs
    this.identity = identity
    this.id = options.peerId
    this._pubsub = options && options.broker
      ? new options.broker(this._ipfs)
      : new Pubsub(this._ipfs, this.id)
    this.directory = options.directory || './orbitdb'
    this.storage = options.storage
    this.keystore = options.keystore
    this.cache = options.cache || new Cache(this.storage.cache)
    this.stores = {}
    this._directConnections = {}
    // AccessControllers module can be passed in to enable
    // testing with orbit-db-access-controller
    AccessControllers = options.AccessControllers || AccessControllers
  }

  static async createInstance (ipfs, options = {}) {
    if (!isDefined(ipfs)) { throw new Error('IPFS is a required argument. See https://github.com/orbitdb/orbit-db/blob/master/API.md#createinstance') }

    const { id } = await ipfs.id()
    const directory = options.directory || './orbitdb'
    const defaultStorage = {
      keystore: await storage.createStore(path.join(directory, id, '/keystore')),
      cache: await storage.createStore(path.join(directory, id, '/cache'))
    }
    const storageOptions = Object.assign({}, options.storage, defaultStorage)

    const keystore = options.keystore || new Keystore(storageOptions.keystore)
    const identity = options.identity || await Identities.createIdentity({
      id: options.id || id,
      keystore: keystore
    })

    options = Object.assign({}, options, {
      peerId: id,
      directory: directory,
      keystore: keystore,
      storage: storageOptions
    })

    return new OrbitDB(ipfs, identity, options)
  }

  /* Databases */
  async feed (address, options = {}) {
    options = Object.assign({ create: true, type: 'feed' }, options)
    return this.open(address, options)
  }

  async log (address, options = {}) {
    options = Object.assign({ create: true, type: 'eventlog' }, options)
    return this.open(address, options)
  }

  async eventlog (address, options = {}) {
    return this.log(address, options)
  }

  async keyvalue (address, options = {}) {
    options = Object.assign({ create: true, type: 'keyvalue' }, options)
    return this.open(address, options)
  }

  async kvstore (address, options = {}) {
    return this.keyvalue(address, options)
  }

  async counter (address, options = {}) {
    options = Object.assign({ create: true, type: 'counter' }, options)
    return this.open(address, options)
  }

  async docs (address, options = {}) {
    options = Object.assign({ create: true, type: 'docstore' }, options)
    return this.open(address, options)
  }

  async docstore (address, options = {}) {
    return this.docs(address, options)
  }

  async disconnect () {
    // close Keystore
    if (this.storage.keystore.close) { await this.storage.keystore.close() }

    // close Cache
    if (this.storage.cache.close) { await this.storage.cache.close() }

    // Close all open databases
    const databases = Object.values(this.stores)
    for (let db of databases) {
      await db.close()
      delete this.stores[db.address.toString()]
    }

    // Close a direct connection and remove it from internal state
    const removeDirectConnect = e => {
      this._directConnections[e].close()
      delete this._directConnections[e]
    }

    // Close all direct connections to peers
    Object.keys(this._directConnections).forEach(removeDirectConnect)

    // Disconnect from pubsub
    if (this._pubsub) {
      await this._pubsub.disconnect()
    }

    // Remove all databases from the state
    this.stores = {}
  }

  // Alias for disconnect()
  async stop () {
    await this.disconnect()
  }

  /* Private methods */
  async _createStore (type, address, options) {
    // Get the type -> class mapping
    const Store = databaseTypes[type]

    if (!Store) { throw new Error(`Invalid database type '${type}'`) }

    let accessController
    if (options.accessControllerAddress) {
      accessController = await AccessControllers.resolve(this, options.accessControllerAddress, options.accessController)
    }

    const cache = await this._loadCache(this.directory, address)

    const opts = Object.assign({ replicate: true }, options, {
      accessController: accessController,
      keystore: this.keystore,
      cache: this.cache,
      onClose: this._onClose.bind(this)
    })
    const identity = options.identity || this.identity

    const store = new Store(this._ipfs, identity, address, opts)
    store.events.on('write', this._onWrite.bind(this))
    // ID of the store is the address as a string
    const addr = address.toString()
    this.stores[addr] = store

    // Subscribe to pubsub to get updates from peers,
    // this is what hooks us into the message propagation layer
    // and the p2p network
    if (opts.replicate && this._pubsub) { this._pubsub.subscribe(addr, this._onMessage.bind(this), this._onPeerConnected.bind(this)) }

    return store
  }

  // Callback for local writes to the database. We the update to pubsub.
  _onWrite (address, entry, heads) {
    if (!heads) throw new Error("'heads' not defined")
    if (this._pubsub) this._pubsub.publish(address, heads)
  }

  // Callback for receiving a message from the network
  async _onMessage (address, heads) {
    const store = this.stores[address]
    try {
      logger.debug(`Received ${heads.length} heads for '${address}':\n`, JSON.stringify(heads.map(e => e.hash), null, 2))
      if (store && heads && heads.length > 0) {
        await store.sync(heads)
      }
    } catch (e) {
      logger.error(e)
    }
  }

  // Callback for when a peer connected to a database
  async _onPeerConnected (address, peer) {
    logger.debug(`New peer '${peer}' connected to '${address}'`)

    const getStore = address => this.stores[address]
    const getDirectConnection = peer => this._directConnections[peer]
    const onChannelCreated = channel => this._directConnections[channel._receiverID] = channel
    const onMessage = (address, heads) => this._onMessage(address, heads)

    const channel = await exchangeHeads(
      this._ipfs,
      address,
      peer,
      getStore,
      getDirectConnection,
      onMessage,
      onChannelCreated
    )

    if (getStore(address)) { getStore(address).events.emit('peer', peer) }
  }

  // Callback when database was closed
  async _onClose (address) {
    logger.debug(`Close ${address}`)

    // Unsubscribe from pubsub
    if (this._pubsub) {
      await this._pubsub.unsubscribe(address)
    }

    delete this.stores[address]
  }

<<<<<<< HEAD
  async _determineAddress (name, type, options = {}, onlyHash) {
    if (!OrbitDB.isValidType(type)) { throw new Error(`Invalid database type '${type}'`) }
=======
  async _determineAddress(name, type, options = {}) {
    if (!OrbitDB.isValidType(type))
      throw new Error(`Invalid database type '${type}'`)
>>>>>>> ec5102bc

    if (OrbitDBAddress.isValid(name)) { throw new Error(`Given database name is an address. Please give only the name of the database!`) }

    // Create an AccessController, use IPFS AC as the default
<<<<<<< HEAD
    options.accessController = Object.assign({}, { name: name, type: 'ipfs' }, options.accessController)
    const accessControllerAddress = await AccessControllers.create(this, options.accessController.type, options.accessController || {})
=======
    options.accessController = Object.assign({}, { name: name , type: 'ipfs' }, options.accessController)
    const accessControllerAddress = await AccessControllers.create(this, options.accessController.type, options.accessController  || {})
>>>>>>> ec5102bc

    // Save the manifest to IPFS
    const manifestHash = await createDBManifest(this._ipfs, name, type, accessControllerAddress, options)

    // Create the database address
    return OrbitDBAddress.parse(path.join('/orbitdb', manifestHash, name))
  }

  /* Create and Open databases */

  /*
    options = {
      accessController: { write: [] } // array of keys that can write to this database
      directory: './orbitdb', // directory in which to place the database files
      overwrite: false, // whether we should overwrite the existing database if it exists
    }
  */
  async create (name, type, options = {}) {
    logger.debug(`create()`)

    // The directory to look databases from can be passed in as an option
    const directory = options.directory || this.directory
    logger.debug(`Creating database '${name}' as ${type} in '${directory}'`)

    // Create the database address
    const dbAddress = await this._determineAddress(name, type, options)

    // Load the locally saved database information
    const cache = await this._loadCache(directory, dbAddress)

    // Check if we have the database locally
    const haveDB = await this._haveLocalData(this.cache, dbAddress)

    if (haveDB && !options.overwrite) { throw new Error(`Database '${dbAddress}' already exists!`) }

    // Save the database locally
    await this._addManifestToCache(directory, dbAddress)

    logger.debug(`Created database '${dbAddress}'`)

    // Open the database
    return this.open(dbAddress, options)
  }

<<<<<<< HEAD
  async determineAddress (name, type, options = {}) {
    return this._determineAddress(name, type, options, true)
=======
  async determineAddress(name, type, options = {}) {
    const opts = Object.assign({}, { onlyHash: true }, options)
    return this._determineAddress(name, type, opts)
>>>>>>> ec5102bc
  }

  /*
      options = {
        localOnly: false // if set to true, throws an error if database can't be found locally
        create: false // whether to create the database
        type: TODO
        overwrite: TODO

      }
   */
  async open (address, options = {}) {
    logger.debug(`open()`)

    options = Object.assign({ localOnly: false, create: false }, options)
    logger.debug(`Open database '${address}'`)

    // The directory to look databases from can be passed in as an option
    const directory = options.directory || this.directory
    logger.debug(`Look from '${directory}'`)

    // If address is just the name of database, check the options to crate the database
    if (!OrbitDBAddress.isValid(address)) {
      if (!options.create) {
        throw new Error(`'options.create' set to 'false'. If you want to create a database, set 'options.create' to 'true'.`)
      } else if (options.create && !options.type) {
        throw new Error(`Database type not provided! Provide a type with 'options.type' (${OrbitDB.databaseTypes.join('|')})`)
      } else {
        logger.warn(`Not a valid OrbitDB address '${address}', creating the database`)
        options.overwrite = options.overwrite ? options.overwrite : true
        return this.create(address, options.type, options)
      }
    }

    // Parse the database address
    const dbAddress = OrbitDBAddress.parse(address)

    // Load the locally saved db information
    const cache = await this._loadCache(directory, dbAddress)

    // Check if we have the database
    const haveDB = await this._haveLocalData(this.cache, dbAddress)

    logger.debug((haveDB ? 'Found' : 'Didn\'t find') + ` database '${dbAddress}'`)

    // If we want to try and open the database local-only, throw an error
    // if we don't have the database locally
    if (options.localOnly && !haveDB) {
      logger.warn(`Database '${dbAddress}' doesn't exist!`)
      throw new Error(`Database '${dbAddress}' doesn't exist!`)
    }

    logger.debug(`Loading Manifest for '${dbAddress}'`)

    // Get the database manifest from IPFS
    const manifest = await io.read(this._ipfs, dbAddress.root)
    logger.debug(`Manifest for '${dbAddress}':\n${JSON.stringify(manifest, null, 2)}`)

    // Make sure the type from the manifest matches the type that was given as an option
    if (options.type && manifest.type !== options.type) { throw new Error(`Database '${dbAddress}' is type '${manifest.type}' but was opened as '${options.type}'`) }

    // Save the database locally
    await this._addManifestToCache(directory, dbAddress)

    // Open the the database
    options = Object.assign({}, options, { accessControllerAddress: manifest.accessController })
    return this._createStore(manifest.type, dbAddress, options)
  }

  // Save the database locally
  async _addManifestToCache (directory, dbAddress) {
    await this.cache.set(path.join(dbAddress.toString(), '_manifest'), dbAddress.root)
    logger.debug(`Saved manifest to IPFS as '${dbAddress.root}'`)
  }

  async _loadCache (directory, dbAddress) {
    return this.cache
  }

  /**
   * Check if we have the database, or part of it, saved locally
   * @param  {[Cache]} cache [The OrbitDBCache instance containing the local data]
   * @param  {[OrbitDBAddress]} dbAddress [Address of the database to check]
   * @return {[Boolean]} [Returns true if we have cached the db locally, false if not]
   */
  async _haveLocalData (cache, dbAddress) {
    if (!cache) {
      return false
    }
    const data = await cache.get(path.join(dbAddress.toString(), '_manifest'))
    return data !== undefined && data !== null
  }

  /**
   * Returns supported database types as an Array of strings
   * Eg. [ 'counter', 'eventlog', 'feed', 'docstore', 'keyvalue']
   * @return {[Array]} [Supported database types]
   */
  static get databaseTypes () {
    return Object.keys(databaseTypes)
  }

  static isValidType (type) {
    return Object.keys(databaseTypes).includes(type)
  }

  static addDatabaseType (type, store) {
    if (databaseTypes[type]) throw new Error(`Type already exists: ${type}`)
    databaseTypes[type] = store
  }

  static getDatabaseTypes () {
    return databaseTypes
  }

  static isValidAddress (address) {
    return OrbitDBAddress.isValid(address)
  }

  static parseAddress (address) {
    return OrbitDBAddress.parse(address)
  }
}

module.exports = OrbitDB<|MERGE_RESOLUTION|>--- conflicted
+++ resolved
@@ -258,25 +258,13 @@
     delete this.stores[address]
   }
 
-<<<<<<< HEAD
   async _determineAddress (name, type, options = {}, onlyHash) {
     if (!OrbitDB.isValidType(type)) { throw new Error(`Invalid database type '${type}'`) }
-=======
-  async _determineAddress(name, type, options = {}) {
-    if (!OrbitDB.isValidType(type))
-      throw new Error(`Invalid database type '${type}'`)
->>>>>>> ec5102bc
-
     if (OrbitDBAddress.isValid(name)) { throw new Error(`Given database name is an address. Please give only the name of the database!`) }
 
     // Create an AccessController, use IPFS AC as the default
-<<<<<<< HEAD
-    options.accessController = Object.assign({}, { name: name, type: 'ipfs' }, options.accessController)
+    options.accessController = Object.assign({}, { name: name , type: 'ipfs' }, options.accessController)
     const accessControllerAddress = await AccessControllers.create(this, options.accessController.type, options.accessController || {})
-=======
-    options.accessController = Object.assign({}, { name: name , type: 'ipfs' }, options.accessController)
-    const accessControllerAddress = await AccessControllers.create(this, options.accessController.type, options.accessController  || {})
->>>>>>> ec5102bc
 
     // Save the manifest to IPFS
     const manifestHash = await createDBManifest(this._ipfs, name, type, accessControllerAddress, options)
@@ -321,14 +309,9 @@
     return this.open(dbAddress, options)
   }
 
-<<<<<<< HEAD
-  async determineAddress (name, type, options = {}) {
-    return this._determineAddress(name, type, options, true)
-=======
   async determineAddress(name, type, options = {}) {
     const opts = Object.assign({}, { onlyHash: true }, options)
     return this._determineAddress(name, type, opts)
->>>>>>> ec5102bc
   }
 
   /*
