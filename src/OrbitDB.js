'use strict'

const fs = require('./fs-shim')
const EventStore = require('orbit-db-eventstore')
const FeedStore = require('orbit-db-feedstore')
const KeyValueStore = require('orbit-db-kvstore')
const CounterStore = require('orbit-db-counterstore')
const DocumentStore = require('orbit-db-docstore')
const Pubsub = require('orbit-db-pubsub')
const Cache = require('orbit-db-cache')
const Keystore = require('orbit-db-keystore')
const Identities = require('orbit-db-identity-provider')
let AccessControllers = require('orbit-db-access-controllers')
const OrbitDBAddress = require('./orbit-db-address')
const createDBManifest = require('./db-manifest')
const exchangeHeads = require('./exchange-heads')
const { isDefined, io } = require('./utils')
const Storage = require('orbit-db-storage-adapter')
const migrations = require('./migrations')

const Logger = require('logplease')
const logger = Logger.create('orbit-db')
Logger.setLogLevel('ERROR')

// Mapping for 'database type' -> Class
let databaseTypes = {
  'counter': CounterStore,
  'eventlog': EventStore,
  'feed': FeedStore,
  'docstore': DocumentStore,
  'keyvalue': KeyValueStore
}

class OrbitDB {
  constructor (ipfs, identity, options = {}) {
    if (!isDefined(ipfs)) { throw new Error('IPFS is a required argument. See https://github.com/orbitdb/orbit-db/blob/master/API.md#createinstance') }

    if (!isDefined(identity)) { throw new Error('identity is a required argument. See https://github.com/orbitdb/orbit-db/blob/master/API.md#createinstance') }

    this._ipfs = ipfs
    this.identity = identity
    this.id = options.peerId
    this._pubsub = options && options.broker
      ? new options.broker(this._ipfs) // eslint-disable-line
      : new Pubsub(this._ipfs, this.id)
    this.directory = options.directory || './orbitdb'
    this.keystore = options.keystore
    this.caches = { 'default': options.cache }
    this.storage = options.storage
    this.stores = {}
    this._directConnections = {}
    // AccessControllers module can be passed in to enable
    // testing with orbit-db-access-controller
    AccessControllers = options.AccessControllers || AccessControllers
  }

  static async createInstance (ipfs, options = {}) {
    if (!isDefined(ipfs)) { throw new Error('IPFS is a required argument. See https://github.com/orbitdb/orbit-db/blob/master/API.md#createinstance') }

    const { id } = await ipfs.id()
    const directory = options.directory || './orbitdb'
    const keystore = options.keystore || Keystore.create([directory, id, 'keystore'].join('/'))

    if (!options.directory) { options.directory = './orbitdb' }

    if (!options.storage) {
      let storageOptions = {}

      if (fs && fs.mkdirSync) {
        storageOptions.preCreate = async (directory) => {
          fs.mkdirSync(directory, { recursive: true })
        }
      }

      // Create default `level` store
      options.storage = Storage(null, storageOptions)
    }

    if (!options.keystore) {
      const keystorePath = path.join(options.directory, id, '/keystore')
      let keyStorage = await options.storage.createStore(keystorePath)
      options.keystore = new Keystore(keyStorage)
    }

    if (!options.identity) {
      options.identity = await Identities.createIdentity({
        id: options.id || id,
        keystore: options.keystore
      })
    }

    if (!options.cache) {
      const cachePath = path.join(options.directory, id, '/cache')
      let cacheStorage = await options.storage.createStore(cachePath)
      options.cache = new Cache(cacheStorage)
    }

    const finalOptions = Object.assign({}, options, { peerId: id })
    return new OrbitDB(ipfs, options.identity, finalOptions)
  }

  /* Databases */
  async feed (address, options = {}) {
    options = Object.assign({ create: true, type: 'feed' }, options)
    return this.open(address, options)
  }

  async log (address, options = {}) {
    options = Object.assign({ create: true, type: 'eventlog' }, options)
    return this.open(address, options)
  }

  async eventlog (address, options = {}) {
    return this.log(address, options)
  }

  async keyvalue (address, options = {}) {
    options = Object.assign({ create: true, type: 'keyvalue' }, options)
    return this.open(address, options)
  }

  async kvstore (address, options = {}) {
    return this.keyvalue(address, options)
  }

  async counter (address, options = {}) {
    options = Object.assign({ create: true, type: 'counter' }, options)
    return this.open(address, options)
  }

  async docs (address, options = {}) {
    options = Object.assign({ create: true, type: 'docstore' }, options)
    return this.open(address, options)
  }

  async docstore (address, options = {}) {
    return this.docs(address, options)
  }

  async disconnect () {
    // close Keystore
    await this.keystore.close()

    // close Cache
    await Promise.all(Object.values(this.caches).map((cache) => {
      return cache.close()
    }))

    // Close all open databases
    const databases = Object.values(this.stores)
    for (let db of databases) {
      await db.close()
      delete this.stores[db.address.toString()]
    }

    // Close a direct connection and remove it from internal state
    const removeDirectConnect = e => {
      this._directConnections[e].close()
      delete this._directConnections[e]
    }

    // Close all direct connections to peers
    Object.keys(this._directConnections).forEach(removeDirectConnect)

    // Disconnect from pubsub
    if (this._pubsub) {
      await this._pubsub.disconnect()
    }

    // Remove all databases from the state
    this.stores = {}
  }

  // Alias for disconnect()
  async stop () {
    await this.disconnect()
  }

  /* Private methods */
  async _createStore (type, address, options) {
    // Get the type -> class mapping
    const Store = databaseTypes[type]

    if (!Store) { throw new Error(`Invalid database type '${type}'`) }

    let accessController
    if (options.accessControllerAddress) {
      accessController = await AccessControllers.resolve(this, options.accessControllerAddress, options.accessController)
    }

    const opts = Object.assign({ replicate: true }, options, {
      accessController: accessController,
      keystore: this.keystore,
      cache: options.cache,
      onClose: this._onClose.bind(this)
    })
    const identity = options.identity || this.identity

    const store = new Store(this._ipfs, identity, address, opts)
    store.events.on('write', this._onWrite.bind(this))
    // ID of the store is the address as a string
    const addr = address.toString()
    this.stores[addr] = store

    // Subscribe to pubsub to get updates from peers,
    // this is what hooks us into the message propagation layer
    // and the p2p network
    if (opts.replicate && this._pubsub) { this._pubsub.subscribe(addr, this._onMessage.bind(this), this._onPeerConnected.bind(this)) }

    return store
  }

  // Callback for local writes to the database. We the update to pubsub.
  _onWrite (address, entry, heads) {
    if (!heads) throw new Error("'heads' not defined")
    if (this._pubsub) this._pubsub.publish(address, heads)
  }

  // Callback for receiving a message from the network
  async _onMessage (address, heads) {
    const store = this.stores[address]
    try {
      logger.debug(`Received ${heads.length} heads for '${address}':\n`, JSON.stringify(heads.map(e => e.hash), null, 2))
      if (store && heads && heads.length > 0) {
        await store.sync(heads)
      }
    } catch (e) {
      logger.error(e)
    }
  }

  // Callback for when a peer connected to a database
  async _onPeerConnected (address, peer) {
    logger.debug(`New peer '${peer}' connected to '${address}'`)

    const getStore = address => this.stores[address]
    const getDirectConnection = peer => this._directConnections[peer]
    const onChannelCreated = channel => { this._directConnections[channel._receiverID] = channel }

    const onMessage = (address, heads) => this._onMessage(address, heads)

    await exchangeHeads(
      this._ipfs,
      address,
      peer,
      getStore,
      getDirectConnection,
      onMessage,
      onChannelCreated
    )

    if (getStore(address)) { getStore(address).events.emit('peer', peer) }
  }

  // Callback when database was closed
  async _onClose (address) {
    logger.debug(`Close ${address}`)

    // Unsubscribe from pubsub
    if (this._pubsub) {
      await this._pubsub.unsubscribe(address)
    }

    delete this.stores[address]
  }

  async _determineAddress (name, type, options = {}) {
    if (!OrbitDB.isValidType(type)) { throw new Error(`Invalid database type '${type}'`) }

    if (OrbitDBAddress.isValid(name)) { throw new Error(`Given database name is an address. Please give only the name of the database!`) }

    // Create an AccessController, use IPFS AC as the default
    options.accessController = Object.assign({}, { name: name, type: 'ipfs' }, options.accessController)
    const accessControllerAddress = await AccessControllers.create(this, options.accessController.type, options.accessController || {})

    // Save the manifest to IPFS
    const manifestHash = await createDBManifest(this._ipfs, name, type, accessControllerAddress, options)

    // Create the database address
    return OrbitDBAddress.parse(['/orbitdb', manifestHash, name].join('/'))
  }

  /* Create and Open databases */

  /*
    options = {
      accessController: { write: [] } // array of keys that can write to this database
      overwrite: false, // whether we should overwrite the existing database if it exists
    }
  */
  async create (name, type, options = {}) {
    logger.debug(`create()`)

    logger.debug(`Creating database '${name}' as ${type}`)

    // Create the database address
    const dbAddress = await this._determineAddress(name, type, options)

    options.cache = this.caches[options.directory || 'default']
    if (!options.cache) {
      const cacheStorage = await this.storage.createStore(options.directory)
      this.caches[options.directory] = options.cache = new Cache(cacheStorage)
    }

    // Check if we have the database locally
    const haveDB = await this._haveLocalData(options.cache, dbAddress)

    if (haveDB && !options.overwrite) { throw new Error(`Database '${dbAddress}' already exists!`) }

    await this._migrate(options, dbAddress)

    // Save the database locally
    await this._addManifestToCache(options.cache, dbAddress)

    logger.debug(`Created database '${dbAddress}'`)

    // Open the database
    return this.open(dbAddress, options)
  }

  async determineAddress (name, type, options = {}) {
    const opts = Object.assign({}, { onlyHash: true }, options)
    return this._determineAddress(name, type, opts)
  }

  /*
      options = {
        localOnly: false // if set to true, throws an error if database can't be found locally
        create: false // whether to create the database
        type: TODO
        overwrite: TODO

      }
   */
  async open (address, options = {}) {
    logger.debug(`open()`)

    options = Object.assign({ localOnly: false, create: false }, options)
    logger.debug(`Open database '${address}'`)

    // If address is just the name of database, check the options to crate the database
    if (!OrbitDBAddress.isValid(address)) {
      if (!options.create) {
        throw new Error(`'options.create' set to 'false'. If you want to create a database, set 'options.create' to 'true'.`)
      } else if (options.create && !options.type) {
        throw new Error(`Database type not provided! Provide a type with 'options.type' (${OrbitDB.databaseTypes.join('|')})`)
      } else {
        logger.warn(`Not a valid OrbitDB address '${address}', creating the database`)
        options.overwrite = options.overwrite ? options.overwrite : true
        return this.create(address, options.type, options)
      }
    }

    // Parse the database address
    const dbAddress = OrbitDBAddress.parse(address)

    if (!options.cache) options.cache = this.caches['default']

    // Check if we have the database
    const haveDB = await this._haveLocalData(options.cache, dbAddress)

    logger.debug((haveDB ? 'Found' : 'Didn\'t find') + ` database '${dbAddress}'`)

    // If we want to try and open the database local-only, throw an error
    // if we don't have the database locally
    if (options.localOnly && !haveDB) {
      logger.warn(`Database '${dbAddress}' doesn't exist!`)
      throw new Error(`Database '${dbAddress}' doesn't exist!`)
    }

    logger.debug(`Loading Manifest for '${dbAddress}'`)

    // Get the database manifest from IPFS
    const manifest = await io.read(this._ipfs, dbAddress.root)
    logger.debug(`Manifest for '${dbAddress}':\n${JSON.stringify(manifest, null, 2)}`)

    // Make sure the type from the manifest matches the type that was given as an option
    if (options.type && manifest.type !== options.type) { throw new Error(`Database '${dbAddress}' is type '${manifest.type}' but was opened as '${options.type}'`) }

    // Save the database locally
    await this._addManifestToCache(options.cache, dbAddress)

    // Open the the database
    options = Object.assign({}, options, { accessControllerAddress: manifest.accessController })
    return this._createStore(manifest.type, dbAddress, options)
  }

  // Save the database locally
  async _addManifestToCache (directory, dbAddress) {
    const cache = await this._loadCache(directory, dbAddress)
    await cache.set([dbAddress.toString(), '_manifest'].join('/'), dbAddress.root)
    logger.debug(`Saved manifest to IPFS as '${dbAddress.root}'`)
  }

  /**
   * Check if we have the database, or part of it, saved locally
   * @param  {[Cache]} cache [The OrbitDBCache instance containing the local data]
   * @param  {[OrbitDBAddress]} dbAddress [Address of the database to check]
   * @return {[Boolean]} [Returns true if we have cached the db locally, false if not]
   */
  async _haveLocalData (cache, dbAddress) {
    if (!cache) {
      return false
    }
    const data = await cache.get([dbAddress.toString(), '_manifest'].join('/'))
<<<<<<< HEAD
=======
    const addr = dbAddress.toString()
>>>>>>> 425fa047
    return data !== undefined && data !== null
  }

  /**
   * Runs all migrations inside the src/migration folder
   * @param Object options  Options to pass into the migration
   * @param OrbitDBAddress dbAddress Address of database in OrbitDBAddress format
   */
  async _migrate (options, dbAddress) {
    await migrations.run(this, options, dbAddress)
  }

  /**
   * Returns supported database types as an Array of strings
   * Eg. [ 'counter', 'eventlog', 'feed', 'docstore', 'keyvalue']
   * @return {[Array]} [Supported database types]
   */
  static get databaseTypes () {
    return Object.keys(databaseTypes)
  }

  static isValidType (type) {
    return Object.keys(databaseTypes).includes(type)
  }

  static addDatabaseType (type, store) {
    if (databaseTypes[type]) throw new Error(`Type already exists: ${type}`)
    databaseTypes[type] = store
  }

  static getDatabaseTypes () {
    return databaseTypes
  }

  static isValidAddress (address) {
    return OrbitDBAddress.isValid(address)
  }

  static parseAddress (address) {
    return OrbitDBAddress.parse(address)
  }
}

module.exports = OrbitDB<|MERGE_RESOLUTION|>--- conflicted
+++ resolved
@@ -403,10 +403,7 @@
       return false
     }
     const data = await cache.get([dbAddress.toString(), '_manifest'].join('/'))
-<<<<<<< HEAD
-=======
     const addr = dbAddress.toString()
->>>>>>> 425fa047
     return data !== undefined && data !== null
   }
 
