'use strict'

<<<<<<< HEAD
const fs = require('./fs-shim')
=======
const path = require('path')
>>>>>>> e1963992
const EventStore = require('orbit-db-eventstore')
const FeedStore = require('orbit-db-feedstore')
const KeyValueStore = require('orbit-db-kvstore')
const CounterStore = require('orbit-db-counterstore')
const DocumentStore = require('orbit-db-docstore')
const Pubsub = require('orbit-db-pubsub')
const Cache = require('orbit-db-cache')
const Keystore = require('orbit-db-keystore')
const Identities = require('orbit-db-identity-provider')
let AccessControllers = require('orbit-db-access-controllers')
const OrbitDBAddress = require('./orbit-db-address')
const createDBManifest = require('./db-manifest')
const exchangeHeads = require('./exchange-heads')
const { isDefined, io } = require('./utils')
const Storage = require('orbit-db-storage-adapter')
const migrations = require('./migrations')

const Logger = require('logplease')
const logger = Logger.create('orbit-db')
Logger.setLogLevel('ERROR')

// Mapping for 'database type' -> Class
let databaseTypes = {
  'counter': CounterStore,
  'eventlog': EventStore,
  'feed': FeedStore,
  'docstore': DocumentStore,
  'keyvalue': KeyValueStore
}

class OrbitDB {
  constructor (ipfs, identity, options = {}) {
    if (!isDefined(ipfs)) { throw new Error('IPFS is a required argument. See https://github.com/orbitdb/orbit-db/blob/master/API.md#createinstance') }

    if (!isDefined(identity)) { throw new Error('identity is a required argument. See https://github.com/orbitdb/orbit-db/blob/master/API.md#createinstance') }

    this._ipfs = ipfs
    this.identity = identity
    this.id = options.peerId
    this._pubsub = options && options.broker
      ? new options.broker(this._ipfs) // eslint-disable-line
      : new Pubsub(this._ipfs, this.id)
    this.directory = options.directory || './orbitdb'
    this.storage = options.storage
    this._directConnections = {}

    this.caches = {}
    this.caches[this.directory] = { cache: options.cache, handlers: new Set() }
    this.keystore = options.keystore
    this.stores = {}

    // AccessControllers module can be passed in to enable
    // testing with orbit-db-access-controller
    AccessControllers = options.AccessControllers || AccessControllers
  }

  get cache () { return this.caches[this.directory].cache }

  static async createInstance (ipfs, options = {}) {
    if (!isDefined(ipfs)) { throw new Error('IPFS is a required argument. See https://github.com/orbitdb/orbit-db/blob/master/API.md#createinstance') }

    const { id } = await ipfs.id()
    const directory = options.directory || './orbitdb'
    const keystore = options.keystore || Keystore.create([directory, id, 'keystore'].join('/'))

    if (!options.directory) { options.directory = './orbitdb' }

    if (!options.storage) {
      let storageOptions = {}

      // Create default `level` store
      options.storage = Storage(null, storageOptions)
    }

    if (options.identity && options.identity.provider.keystore) {
      options.keystore = options.identity.provider.keystore
    }

    if (!options.keystore) {
      const keystorePath = path.join(options.directory, id, '/keystore')
      let keyStorage = await options.storage.createStore(keystorePath)
      options.keystore = new Keystore(keyStorage)
    }

    if (!options.identity) {
      options.identity = await Identities.createIdentity({
        id: options.id || id,
        keystore: options.keystore
      })
    }

    if (!options.cache) {
      const cachePath = path.join(options.directory, id, '/cache')
      let cacheStorage = await options.storage.createStore(cachePath)
      options.cache = new Cache(cacheStorage)
    }

    const finalOptions = Object.assign({}, options, { peerId: id })
    return new OrbitDB(ipfs, options.identity, finalOptions)
  }

  /* Databases */
  async feed (address, options = {}) {
    options = Object.assign({ create: true, type: 'feed' }, options)
    return this.open(address, options)
  }

  async log (address, options = {}) {
    options = Object.assign({ create: true, type: 'eventlog' }, options)
    return this.open(address, options)
  }

  async eventlog (address, options = {}) {
    return this.log(address, options)
  }

  async keyvalue (address, options = {}) {
    options = Object.assign({ create: true, type: 'keyvalue' }, options)
    return this.open(address, options)
  }

  async kvstore (address, options = {}) {
    return this.keyvalue(address, options)
  }

  async counter (address, options = {}) {
    options = Object.assign({ create: true, type: 'counter' }, options)
    return this.open(address, options)
  }

  async docs (address, options = {}) {
    options = Object.assign({ create: true, type: 'docstore' }, options)
    return this.open(address, options)
  }

  async docstore (address, options = {}) {
    return this.docs(address, options)
  }

  async disconnect () {
    // close keystore
    await this.keystore.close()

    // Close all open databases
    const databases = Object.values(this.stores)
    for (let db of databases) {
      await db.close()
      delete this.stores[db.address.toString()]
    }

    const caches = Object.keys(this.caches)
    for (let directory of caches) {
      await this.caches[directory].cache.close()
      delete this.caches[directory]
    }

    // Close a direct connection and remove it from internal state
    const removeDirectConnect = e => {
      this._directConnections[e].close()
      delete this._directConnections[e]
    }

    // Close all direct connections to peers
    Object.keys(this._directConnections).forEach(removeDirectConnect)

    // Disconnect from pubsub
    if (this._pubsub) {
      await this._pubsub.disconnect()
    }

    // Remove all databases from the state
    this.stores = {}
  }

  // Alias for disconnect()
  async stop () {
    await this.disconnect()
  }

  async _createCache (path) {
    let cacheStorage = await this.storage.createStore(path)
    return new Cache(cacheStorage)
  }

  /* Private methods */
  async _createStore (type, address, options) {
    // Get the type -> class mapping
    const Store = databaseTypes[type]

    if (!Store) { throw new Error(`Invalid database type '${type}'`) }

    let accessController
    if (options.accessControllerAddress) {
      accessController = await AccessControllers.resolve(this, options.accessControllerAddress, options.accessController)
    }

    const opts = Object.assign({ replicate: true }, options, {
      accessController: accessController,
      cache: options.cache,
      onClose: this._onClose.bind(this),
      onDrop: this._onDrop.bind(this),
      onLoad: this._onLoad.bind(this)
    })
    const identity = options.identity || this.identity

    const store = new Store(this._ipfs, identity, address, opts)
    store.events.on('write', this._onWrite.bind(this))

    // ID of the store is the address as a string
    const addr = address.toString()
    this.stores[addr] = store

    // Subscribe to pubsub to get updates from peers,
    // this is what hooks us into the message propagation layer
    // and the p2p network
    if (opts.replicate && this._pubsub) { this._pubsub.subscribe(addr, this._onMessage.bind(this), this._onPeerConnected.bind(this)) }

    return store
  }

  // Callback for local writes to the database. We the update to pubsub.
  _onWrite (address, entry, heads) {
    if (!heads) throw new Error("'heads' not defined")
    if (this._pubsub) this._pubsub.publish(address, heads)
  }

  // Callback for receiving a message from the network
  async _onMessage (address, heads) {
    const store = this.stores[address]
    try {
      logger.debug(`Received ${heads.length} heads for '${address}':\n`, JSON.stringify(heads.map(e => e.hash), null, 2))
      if (store && heads && heads.length > 0) {
        await store.sync(heads)
      }
    } catch (e) {
      logger.error(e)
    }
  }

  // Callback for when a peer connected to a database
  async _onPeerConnected (address, peer) {
    logger.debug(`New peer '${peer}' connected to '${address}'`)

    const getStore = address => this.stores[address]
    const getDirectConnection = peer => this._directConnections[peer]
    const onChannelCreated = channel => { this._directConnections[channel._receiverID] = channel }

    const onMessage = (address, heads) => this._onMessage(address, heads)

    await exchangeHeads(
      this._ipfs,
      address,
      peer,
      getStore,
      getDirectConnection,
      onMessage,
      onChannelCreated
    )

    if (getStore(address)) { getStore(address).events.emit('peer', peer) }
  }

  // Callback when database was closed
  async _onClose (db) {
    const address = db.address.toString()
    logger.debug(`Close ${address}`)

    // Unsubscribe from pubsub
    if (this._pubsub) {
      await this._pubsub.unsubscribe(address)
    }

    const store = this.stores[address]
    const dir = store && store.options.directory ? store.options.directory : this.directory
    const cache = this.caches[dir]

    if (cache && cache.handlers.has(address)) {
      cache.handlers.delete(address)
      if (!cache.handlers.size) await cache.cache.close()
    }

    delete this.stores[address]
  }

  async _onDrop (db) {
    const address = db.address.toString()
    const dir = db && db.options.directory ? db.options.directory : this.directory
    await this._requestCache(address, dir, db._cache)
    this.stores[address] = db
  }

  async _onLoad (db) {
    const address = db.address.toString()
    const dir = db && db.options.directory ? db.options.directory : this.directory
    await this._requestCache(address, dir, db._cache)
    this.stores[address] = db
  }

  async _determineAddress (name, type, options = {}) {
    if (!OrbitDB.isValidType(type)) { throw new Error(`Invalid database type '${type}'`) }

    if (OrbitDBAddress.isValid(name)) { throw new Error(`Given database name is an address. Please give only the name of the database!`) }

    // Create an AccessController, use IPFS AC as the default
    options.accessController = Object.assign({}, { name: name, type: 'ipfs' }, options.accessController)
    const accessControllerAddress = await AccessControllers.create(this, options.accessController.type, options.accessController || {})

    // Save the manifest to IPFS
    const manifestHash = await createDBManifest(this._ipfs, name, type, accessControllerAddress, options)

    // Create the database address
    return OrbitDBAddress.parse(['/orbitdb', manifestHash, name].join('/'))
  }

  /* Create and Open databases */

  /*
    options = {
      accessController: { write: [] } // array of keys that can write to this database
      overwrite: false, // whether we should overwrite the existing database if it exists
    }
  */
  async create (name, type, options = {}) {
    logger.debug(`create()`)

    logger.debug(`Creating database '${name}' as ${type}`)

    // Create the database address
    const dbAddress = await this._determineAddress(name, type, options)

    options.cache = await this._requestCache(dbAddress.toString(), options.directory)

    // Check if we have the database locally
    const haveDB = await this._haveLocalData(options.cache, dbAddress)

    if (haveDB && !options.overwrite) { throw new Error(`Database '${dbAddress}' already exists!`) }

    await this._migrate(options, dbAddress)

    // Save the database locally
    await this._addManifestToCache(options.cache, dbAddress)

    logger.debug(`Created database '${dbAddress}'`)

    // Open the database
    return this.open(dbAddress, options)
  }

  async determineAddress (name, type, options = {}) {
    const opts = Object.assign({}, { onlyHash: true }, options)
    return this._determineAddress(name, type, opts)
  }

  async _requestCache (address, directory, existingCache) {
    const dir = directory || this.directory
    if (!this.caches[dir]) {
      const newCache = existingCache || await this._createCache(dir)
      this.caches[dir] = { cache: newCache, handlers: new Set() }
    }
    this.caches[dir].handlers.add(address)
    const cache = this.caches[dir].cache

    // "Wake up" the caches if they need it
    if (cache) await cache.open()

    return cache
  }

  /*
      options = {
        localOnly: false // if set to true, throws an error if database can't be found locally
        create: false // whether to create the database
        type: TODO
        overwrite: TODO

      }
   */
  async open (address, options = {}) {
    logger.debug(`open()`)

    options = Object.assign({ localOnly: false, create: false }, options)
    logger.debug(`Open database '${address}'`)

    // If address is just the name of database, check the options to crate the database
    if (!OrbitDBAddress.isValid(address)) {
      if (!options.create) {
        throw new Error(`'options.create' set to 'false'. If you want to create a database, set 'options.create' to 'true'.`)
      } else if (options.create && !options.type) {
        throw new Error(`Database type not provided! Provide a type with 'options.type' (${OrbitDB.databaseTypes.join('|')})`)
      } else {
        logger.warn(`Not a valid OrbitDB address '${address}', creating the database`)
        options.overwrite = options.overwrite ? options.overwrite : true
        return this.create(address, options.type, options)
      }
    }

    // Parse the database address
    const dbAddress = OrbitDBAddress.parse(address)

    options.cache = await this._requestCache(dbAddress.toString(), options.directory)

    // Check if we have the database
    const haveDB = await this._haveLocalData(options.cache, dbAddress)

    logger.debug((haveDB ? 'Found' : 'Didn\'t find') + ` database '${dbAddress}'`)

    // If we want to try and open the database local-only, throw an error
    // if we don't have the database locally
    if (options.localOnly && !haveDB) {
      logger.warn(`Database '${dbAddress}' doesn't exist!`)
      throw new Error(`Database '${dbAddress}' doesn't exist!`)
    }

    logger.debug(`Loading Manifest for '${dbAddress}'`)

    // Get the database manifest from IPFS
    const manifest = await io.read(this._ipfs, dbAddress.root)
    logger.debug(`Manifest for '${dbAddress}':\n${JSON.stringify(manifest, null, 2)}`)

    // Make sure the type from the manifest matches the type that was given as an option
    if (options.type && manifest.type !== options.type) { throw new Error(`Database '${dbAddress}' is type '${manifest.type}' but was opened as '${options.type}'`) }

    // Save the database locally
    await this._addManifestToCache(options.cache, dbAddress)

    // Open the the database
    options = Object.assign({}, options, { accessControllerAddress: manifest.accessController })
    return this._createStore(manifest.type, dbAddress, options)
  }

  // Save the database locally
  async _addManifestToCache (directory, dbAddress) {
    const cache = await this._loadCache(directory, dbAddress)
    await cache.set([dbAddress.toString(), '_manifest'].join('/'), dbAddress.root)
    logger.debug(`Saved manifest to IPFS as '${dbAddress.root}'`)
  }

  /**
   * Check if we have the database, or part of it, saved locally
   * @param  {[Cache]} cache [The OrbitDBCache instance containing the local data]
   * @param  {[OrbitDBAddress]} dbAddress [Address of the database to check]
   * @return {[Boolean]} [Returns true if we have cached the db locally, false if not]
   */
  async _haveLocalData (cache, dbAddress) {
    if (!cache) {
      return false
    }
    const data = await cache.get([dbAddress.toString(), '_manifest'].join('/'))
    const addr = dbAddress.toString()
    return data !== undefined && data !== null
  }

  /**
   * Runs all migrations inside the src/migration folder
   * @param Object options  Options to pass into the migration
   * @param OrbitDBAddress dbAddress Address of database in OrbitDBAddress format
   */
  async _migrate (options, dbAddress) {
    await migrations.run(this, options, dbAddress)
  }

  /**
   * Returns supported database types as an Array of strings
   * Eg. [ 'counter', 'eventlog', 'feed', 'docstore', 'keyvalue']
   * @return {[Array]} [Supported database types]
   */
  static get databaseTypes () {
    return Object.keys(databaseTypes)
  }

  static isValidType (type) {
    return Object.keys(databaseTypes).includes(type)
  }

  static addDatabaseType (type, store) {
    if (databaseTypes[type]) throw new Error(`Type already exists: ${type}`)
    databaseTypes[type] = store
  }

  static getDatabaseTypes () {
    return databaseTypes
  }

  static isValidAddress (address) {
    return OrbitDBAddress.isValid(address)
  }

  static parseAddress (address) {
    return OrbitDBAddress.parse(address)
  }
}

module.exports = OrbitDB<|MERGE_RESOLUTION|>--- conflicted
+++ resolved
@@ -1,10 +1,6 @@
 'use strict'
 
-<<<<<<< HEAD
-const fs = require('./fs-shim')
-=======
 const path = require('path')
->>>>>>> e1963992
 const EventStore = require('orbit-db-eventstore')
 const FeedStore = require('orbit-db-feedstore')
 const KeyValueStore = require('orbit-db-kvstore')
