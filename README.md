# OrbitDB

<p align="left">
  <img src="images/orbit_db_logo_color.png" width="256" />
</p>

[![Matrix](https://img.shields.io/matrix/orbit-db:matrix.org?label=chat%20on%20matrix)](https://app.element.io/#/room/#orbit-db:matrix.org) [![CircleCI Status](https://circleci.com/gh/orbitdb/orbit-db.svg?style=shield)](https://circleci.com/gh/orbitdb/orbit-db) [![npm version](https://badge.fury.io/js/orbit-db.svg)](https://www.npmjs.com/package/orbit-db) [![node](https://img.shields.io/node/v/orbit-db.svg)](https://www.npmjs.com/package/orbit-db)

OrbitDB is a **serverless, distributed, peer-to-peer database**. OrbitDB uses [IPFS](https://ipfs.io) as its data storage and [IPFS Pubsub](https://github.com/ipfs/go-ipfs/blob/master/core/commands/pubsub.go#L23) to automatically sync databases with peers. It's an eventually consistent database that uses [CRDTs](https://en.wikipedia.org/wiki/Conflict-free_replicated_data_type) for conflict-free database merges making OrbitDB an excellent choice for decentralized apps (dApps), blockchain applications and [local-first](https://www.inkandswitch.com/local-first/) web applications.

**Test it live at [Live demo 1](https://ipfs.io/ipfs/QmUsoSkGzUQnCgzfjL549KKf29m5EMYky3Y6gQp5HptLTG/), [Live demo 2](https://ipfs.io/ipfs/QmasHFRj6unJ3nSmtPn97tWDaQWEZw3W9Eh3gUgZktuZDZ/), or [P2P TodoMVC app](https://ipfs.io/ipfs/QmVWQMLUM3o4ZFbLtLMS1PMLfodeEeBkBPR2a2R3hqQ337/)**!


OrbitDB provides various types of databases for different data models and use cases:

- **[log](https://github.com/orbitdb/orbit-db/blob/master/API.md#orbitdblognameaddress)**: an immutable (append-only) log with traversable history. Useful for *"latest N"* use cases or as a message queue.
- **[feed](https://github.com/orbitdb/orbit-db/blob/master/API.md#orbitdbfeednameaddress)**: a mutable log with traversable history. Entries can be added and removed. Useful for *"shopping cart"* type of use cases, or for example as a feed of blog posts or "tweets".
- **[keyvalue](https://github.com/orbitdb/orbit-db/blob/master/API.md#orbitdbkeyvaluenameaddress)**: a key-value database just like your favourite key-value database.
- **[docs](https://github.com/orbitdb/orbit-db/blob/master/API.md#orbitdbdocsnameaddress-options)**: a document database to which JSON documents can be stored and indexed by a specified key. Useful for building search indices or version controlling documents and data.
- **[counter](https://github.com/orbitdb/orbit-db/blob/master/API.md#orbitdbcounternameaddress)**: Useful for counting events separate from log/feed data.

All databases are [implemented](https://github.com/orbitdb/orbit-db-store) on top of [ipfs-log](https://github.com/orbitdb/ipfs-log), an immutable, operation-based conflict-free replicated data structure (CRDT) for distributed systems. If none of the OrbitDB database types match your needs and/or you need case-specific functionality, you can easily [implement and use a custom database store](https://github.com/orbitdb/orbit-db/blob/master/GUIDE.md#custom-stores) of your own.

#### Project status & support

* Status: **in active development**
* Compatible with **js-ipfs versions <= 0.52** and **go-ipfs versions <= 0.6.0**

***NOTE!*** *OrbitDB is **alpha-stage** software. It means OrbitDB hasn't been security audited and programming APIs and data formats can still change. We encourage you to [reach out to the maintainers](https://app.element.io/#/room/#orbit-db:matrix.org) if you plan to use OrbitDB in mission critical systems.*

This is the Javascript implementation and it works both in **Browsers** and **Node.js** with support for Linux, OS X, and Windows. Node version 16 is supported.

To use with older versions of Node.js, we provide an ES5-compatible build through the npm package, located in `dist/es5/` when installed through npm.

## Table of Contents

<!-- toc -->

- [Usage](#usage)
  * [Database browser UI](#database-browser-ui)
  * [Module with IPFS Instance](#module-with-ipfs-instance)
  * [Module with IPFS Daemon](#module-with-ipfs-daemon)
- [API](#api)
- [Examples](#examples)
  * [Install dependencies](#install-dependencies)
  * [Browser example](#browser-example)
  * [Node.js example](#nodejs-example)
  * [Workshop](#workshop)
- [Packages](#packages)
  * [OrbitDB Store Packages](#orbitdb-store-packages)
- [Development](#development)
  * [Run Tests](#run-tests)
  * [Build](#build)
  * [Benchmark](#benchmark)
  * [Logging](#logging)
- [Frequently Asked Questions](#frequently-asked-questions)
  * [Are there implementations in other languages?](#are-there-implementations-in-other-languages)
- [Contributing](#contributing)
- [Sponsors](#sponsors)
- [License](#license)

<!-- tocstop -->

## Usage

Read the **[GETTING STARTED](https://github.com/orbitdb/orbit-db/blob/master/GUIDE.md)** guide for a quick tutorial on how to use OrbitDB.

For a more in-depth tutorial and exploration of OrbitDB's architecture, please check out the **[OrbitDB Field Manual](https://github.com/orbitdb/field-manual)**.

### Database browser UI

OrbitDB databases can easily be managed using a web UI, see **[OrbitDB Control Center](https://github.com/orbitdb/orbit-db-control-center)**.

Install and run it locally:

```
git clone https://github.com/orbitdb/orbit-db-control-center.git
cd orbit-db-control-center/
npm i && npm start
```

### Module with IPFS Instance

If you're using `orbit-db` to develop **browser** or **Node.js** applications, use it as a module with the javascript instance of IPFS

Install dependencies:

```
npm install orbit-db ipfs
```


```javascript
const IPFS = require('ipfs')
const OrbitDB = require('orbit-db')

;(async function () {
  const ipfs = await IPFS.create()
  const orbitdb = await OrbitDB.createInstance(ipfs)

  // Create / Open a database
  const db = await orbitdb.log("hello")
  await db.load()

  // Listen for updates from peers
  db.events.on("replicated", address => {
    console.log(db.iterator({ limit: -1 }).collect())
  })

  // Add an entry
  const hash = await db.add("world")
  console.log(hash)

  // Query
  const result = db.iterator({ limit: -1 }).collect()
  console.log(JSON.stringify(result, null, 2))
})()
```

### Module with IPFS Daemon

Alternatively, you can use [ipfs-http-client](https://www.npmjs.com/package/ipfs-http-client) to use `orbit-db` with a locally running IPFS daemon. Use this method if you're using `orbitd-db` to develop **backend** or **desktop** applications, eg. with [Electron](https://electron.atom.io).

Install dependencies:

```
npm install orbit-db ipfs-http-client
```

```javascript
const IpfsClient = require('ipfs-http-client')
const OrbitDB = require('orbit-db')

const ipfs = IpfsClient('localhost', '5001')

const orbitdb = await OrbitDB.createInstance(ipfs)
const db = await orbitdb.log('hello')
// Do something with your db.
// Of course, you may want to wrap these in an async function.
```

## API

See [API.md](https://github.com/orbitdb/orbit-db/blob/master/API.md) for the full documentation.

## Examples

### Install dependencies
```
git clone https://github.com/orbitdb/orbit-db.git
cd orbit-db
npm install
```
Some dependencies depend on native addon modules, so you'll also need to meet [node-gyp's](https://github.com/nodejs/node-gyp#installation) installation prerequisites. Therefore, Linux users may need to
```
make clean-dependencies && make deps
```
to redo the local package-lock.json with working native dependencies.

### Browser example

```
<<<<<<< HEAD
make
=======
npm install # if not yet installed
make build
>>>>>>> 208c9498
npm run examples:browser # if browser isn't opening, open examples/browser/browser.html in your browser
```

Using Webpack:
```
<<<<<<< HEAD
make
=======
npm install # if not yet installed
make build
>>>>>>> 208c9498
npm run examples:browser-webpack # if browser isn't opening, open examples/browser/browser-webpack-example/index.html in your browser
```

<p align="left">
  <img src="https://raw.githubusercontent.com/orbitdb/orbit-db/master/images/example1.png" width="33%">
</p>

Check the code in [examples/browser/browser.html](https://github.com/orbitdb/orbit-db/blob/master/examples/browser/browser.html) and try the [live example](https://ipfs.io/ipfs/QmRosp97r8GGUEdj5Wvivrn5nBkuyajhRXFUcWCp5Zubbo/).

### Node.js example

```
npm run examples:node
```

<img src="https://raw.githubusercontent.com/orbitdb/orbit-db/master/images/orbit-db-demo3.gif" width="66%">

**Eventlog**

See the code in [examples/eventlog.js](https://github.com/orbitdb/orbit-db/blob/master/examples/eventlog.js) and run it with:
```
node examples/eventlog.js
```

### Workshop

We have a field manual which has much more detailed examples and a run-through of how to understand OrbitDB, at [orbitdb/field-manual](https://github.com/orbitdb/field-manual). There is also a workshop you can follow, which shows how to build an app, at [orbit-db/web3-workshop](https://github.com/orbitdb/web3-workshop).

More examples at [examples](https://github.com/orbitdb/orbit-db/tree/master/examples).

## Packages

OrbitDB uses the following modules:

- [ipfs](https://github.com/ipfs/js-ipfs)
- [ipfs-log](https://github.com/orbitdb/ipfs-log)
- [ipfs-pubsub-room](https://github.com/ipfs-shipyard/ipfs-pubsub-room)
- [crdts](https://github.com/orbitdb/crdts)
- [orbit-db-cache](https://github.com/orbitdb/orbit-db-cache)
- [orbit-db-pubsub](https://github.com/orbitdb/orbit-db-pubsub)
- [orbit-db-identity-provider](https://github.com/orbitdb/orbit-db-identity-provider)
- [orbit-db-access-controllers](https://github.com/orbitdb/orbit-db-access-controllers)

### OrbitDB Store Packages
- [orbit-db-store](https://github.com/orbitdb/orbit-db-store)
- [orbit-db-eventstore](https://github.com/orbitdb/orbit-db-eventstore)
- [orbit-db-feedstore](https://github.com/orbitdb/orbit-db-feedstore)
- [orbit-db-kvstore](https://github.com/orbitdb/orbit-db-kvstore)
- [orbit-db-docstore](https://github.com/orbitdb/orbit-db-docstore)
- [orbit-db-counterstore](https://github.com/orbitdb/orbit-db-counterstore)

Community-maintained Typescript typings are available here: https://github.com/orbitdb/orbit-db-types

## Development

### Run Tests
```
npm test
```

### Build
```
npm run build
```

### Benchmark
```
node benchmarks/benchmark-add.js
```

See [benchmarks/](https://github.com/orbitdb/orbit-db/tree/master/benchmarks) for more benchmarks.

### Logging

To enable OrbitDB's logging output, set a global ENV variable called `LOG` to `debug`,`warn` or `error`:

```
LOG=debug node <file>
```

## Frequently Asked Questions

We have an FAQ! [Go take a look at it](FAQ.md). If a question isn't there, open an issue and suggest adding it. We can work on the best answer together.

### Are there implementations in other languages?

Yes! Take a look at these implementations:

  - Golang: [berty/go-orbit-db](https://github.com/berty/go-orbit-db)
  - Python: [orbitdb/py-orbit-db-http-client](https://github.com/orbitdb/py-orbit-db-http-client)

The best place to find out what is out there and what is being actively worked on is likely by asking in the [Matrix](https://app.element.io/#/room/#orbit-db:matrix.org). If you know of any other repos that ought to be included in this section, please open a PR and add them.

## Contributing

**Take a look at our organization-wide [Contributing Guide](https://github.com/orbitdb/welcome/blob/master/contributing.md).** You'll find most of your questions answered there. Some questions may be answered in the [FAQ](FAQ.md), as well.

If you want to code but don't know where to start, check out the issues labelled ["help wanted"](https://github.com/orbitdb/orbit-db/issues?q=is%3Aopen+is%3Aissue+label%3A%22help+wanted%22+sort%3Areactions-%2B1-desc).

## Sponsors

The development of OrbitDB has been sponsored by:

* [Haja Networks](https://haja.io)
* [Protocol Labs](https://protocol.ai/)
* [Maintainer Mountaineer](https://maintainer.io)

If you want to sponsor developers to work on OrbitDB, please reach out to [@haadcode](https://github.com/haadcode).

## License

[MIT](LICENSE) © 2015-2019 Protocol Labs Inc., Haja Networks Oy<|MERGE_RESOLUTION|>--- conflicted
+++ resolved
@@ -160,23 +160,15 @@
 ### Browser example
 
 ```
-<<<<<<< HEAD
-make
-=======
 npm install # if not yet installed
 make build
->>>>>>> 208c9498
 npm run examples:browser # if browser isn't opening, open examples/browser/browser.html in your browser
 ```
 
 Using Webpack:
 ```
-<<<<<<< HEAD
-make
-=======
 npm install # if not yet installed
 make build
->>>>>>> 208c9498
 npm run examples:browser-webpack # if browser isn't opening, open examples/browser/browser-webpack-example/index.html in your browser
 ```
 
