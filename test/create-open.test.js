'use strict'

const assert = require('assert')
const mapSeries = require('p-map-series')
const fs = require('fs-extra')
const path = require('path')
const rmrf = require('rimraf')
const levelup = require('levelup')
const leveldown = require('leveldown')
const Zip = require('adm-zip')
const OrbitDB = require('../src/OrbitDB')
const OrbitDBAddress = require('../src/orbit-db-address')
const Identities = require('orbit-db-identity-provider')
const io = require('orbit-db-io')

// Include test utilities
const {
  config,
  startIpfs,
  stopIpfs,
  testAPIs,
} = require('./utils')

const dbPath = path.join('./orbitdb', 'tests', 'create-open')
const ipfsPath = path.join('./orbitdb', 'tests', 'create-open', 'ipfs')
const migrationFixturePath = path.join('./test', 'fixtures', 'migration', 'cache-schema-test')
const ipfsFixtures = path.join('./test', 'fixtures', 'ipfs.zip')
const ipfsFixturesDir = path.join('./test', 'fixtures', 'ipfs')

Object.keys(testAPIs).forEach(API => {
  describe(`orbit-db - Create & Open (${API})`, function () {
    this.retries(1) // windows...
    this.timeout(config.timeout)

    let ipfsd, ipfs, orbitdb, db, address
    let localDataPath

    const filterFunc = (src, dest) => {
      // windows has problems copying these files...
      return !(src.includes('LOG') || src.includes('LOCK'))
    }


    before(async () => {
      config.daemon1.repo = ipfsPath
      rmrf.sync(config.daemon1.repo)
      rmrf.sync(dbPath)
      ipfsd = await startIpfs(API, config.daemon1)
      ipfs = ipfsd.api
      const zip = new Zip(ipfsFixtures)
      await zip.extractAllToAsync(path.join('./test', 'fixtures'), true)
      await fs.copy(path.join(ipfsFixturesDir, 'blocks'), path.join(ipfsd.path, 'blocks'))
      await fs.copy(path.join(ipfsFixturesDir, 'datastore'), path.join(ipfsd.path, 'datastore'), { filter: filterFunc })
      orbitdb = await OrbitDB.createInstance(ipfs, { directory: dbPath })
    })

    after(async () => {
      if (orbitdb)
        await orbitdb.stop()

      if (ipfsd)
        await stopIpfs(ipfsd)

      rmrf.sync(ipfsFixturesDir)
    })

    describe('Create', function () {
      describe('Errors', function () {
        it('throws an error if given an invalid database type', async () => {
          let err
          try {
            db = await orbitdb.create('first', 'invalid-type')
          } catch (e) {
            err = e.toString()
          }
          assert.equal(err, 'Error: Invalid database type \'invalid-type\'')
        })

        it('throws an error if given an address instead of name', async () => {
          let err
          try {
            db = await orbitdb.create('/orbitdb/Qmc9PMho3LwTXSaUXJ8WjeBZyXesAwUofdkGeadFXsqMzW/first', 'feed')
          } catch (e) {
            err = e.toString()
          }
          assert.equal(err, 'Error: Given database name is an address. Please give only the name of the database!')
        })

        it('throws an error if database already exists', async () => {
          let err
          try {
            db = await orbitdb.create('first', 'feed', { replicate: false })
            db = await orbitdb.create('first', 'feed', { replicate: false })
          } catch (e) {
            err = e.toString()
          }
          assert.equal(err, `Error: Database '${db.address}' already exists!`)
        })


        it('throws an error if database type doesn\'t match', async () => {
          let err, log, kv
          try {
            log = await orbitdb.kvstore('keyvalue', { replicate: false })
            kv = await orbitdb.eventlog(log.address.toString())
          } catch (e) {
            err = e.toString()
          }
          assert.equal(err, `Error: Database '${log.address}' is type 'keyvalue' but was opened as 'eventlog'`)
        })
      })

      describe('Success', function () {
        before(async () => {
          db = await orbitdb.create('second', 'feed', { replicate: false })
          localDataPath = path.join(dbPath, orbitdb.id, 'cache')
          await db.close()
        })

        it('creates a feed database', async () => {
          assert.notEqual(db, null)
        })

        it('database has the correct address', async () => {
          assert.equal(db.address.toString().indexOf('/orbitdb'), 0)
          assert.equal(db.address.toString().indexOf('zd'), 9)
          assert.equal(db.address.toString().indexOf('second'), 59)
        })

        it('saves the database locally', async () => {
          assert.equal(fs.existsSync(localDataPath), true)
        })

        it('saves database manifest reference locally', async () => {
          const address = db.id
          const manifestHash = address.split('/')[2]
          await db._cache._store.open()
          const value = await db._cache.get(path.join(address, '/_manifest'))
          assert.equal(value, manifestHash)
        })

        it('saves database manifest file locally', async () => {
          const manifestHash = db.id.split('/')[2]
          const manifest = await io.read(ipfs, manifestHash)
<<<<<<< HEAD
          assert.notEqual(manifest, undefined)
=======
          assert.notEqual(manifest, false)
>>>>>>> 9c674de3
          assert.equal(manifest.name, 'second')
          assert.equal(manifest.type, 'feed')
          assert.notEqual(manifest.accessController, null)
          assert.equal(manifest.accessController.indexOf('/ipfs'), 0)
        })

        it('can pass local database directory as an option', async () => {
          const dir = './orbitdb/tests/another-feed'
          db = await orbitdb.create('third', 'feed', { directory: dir })
          assert.equal(fs.existsSync(dir), true)
        })

        it('loads cache from previous version of orbit-db', async () => {
          const dbName = 'cache-schema-test'

          db = await orbitdb.create(dbName, 'keyvalue', { overwrite: true })
          const manifestHash = db.address.root
          const migrationDataPath = path.join(dbPath, manifestHash, dbName)

          await db.load()
          assert.equal((await db.get('key')), undefined)
          await db.drop()

          await fs.copy(migrationFixturePath, migrationDataPath, { filter: filterFunc })
          db = await orbitdb.create(dbName, 'keyvalue')
          await db.load()

          assert.equal(manifestHash, db.address.root)
          assert.equal((await db.get('key')), 'value')
        })

        it('loads cache from previous version of orbit-db with the directory option', async () => {
          const dbName = 'cache-schema-test2'
          const directory = path.join(dbPath, "some-other-place")

          await fs.copy(migrationFixturePath, directory, { filter: filterFunc })
          db = await orbitdb.create(dbName, 'keyvalue', { directory })
          await db.load()

          assert.equal((await db.get('key')), 'value')
        })

        describe('Access Controller', function () {
          before(async () => {
            if (db) {
              await db.drop()
            }
          })

          afterEach(async () => {
            if (db) {
              await db.drop()
            }
          })

          it('creates an access controller and adds ourselves as writer by default', async () => {
            db = await orbitdb.create('fourth', 'feed')
            assert.deepEqual(db.access.write, [orbitdb.identity.id])
          })

          it('creates an access controller and adds writers', async () => {
            db = await orbitdb.create('fourth', 'feed', {
              accessController: {
                write: ['another-key', 'yet-another-key', orbitdb.identity.id]
              }
            })
            assert.deepEqual(db.access.write, ['another-key', 'yet-another-key', orbitdb.identity.id])
          })

          it('creates an access controller and doesn\'t add read access keys', async () => {
            db = await orbitdb.create('seventh', 'feed', { read: ['one', 'two'] })
            assert.deepEqual(db.access.write, [orbitdb.identity.id])
          })
        })
        describe('Meta', function () {
          before(async () => {
            if (db) {
              await db.close()
              await db.drop()
            }
          })

          afterEach(async () => {
            if (db) {
              await db.close()
              await db.drop()
            }
          })

          it('creates a manifest with no meta field', async () => {
            db = await orbitdb.create('no-meta', 'feed')
            const manifest = await io.read(ipfs, db.address.root)
            assert.strictEqual(manifest.meta, undefined)
            assert.deepStrictEqual(Object.keys(manifest).filter(k => k === 'meta'), [])
          })

          it('creates a manifest with a meta field', async () => {
            const meta = { test: 123 }
            db = await orbitdb.create('meta', 'feed', { meta })
            const manifest = await io.read(ipfs, db.address.root)
            assert.deepStrictEqual(manifest.meta, meta)
            assert.deepStrictEqual(Object.keys(manifest).filter(k => k === 'meta'), ['meta'])
          })
        })
      })
    })

    describe('determineAddress', function () {
      describe('Errors', function () {
        it('throws an error if given an invalid database type', async () => {
          let err
          try {
            await orbitdb.determineAddress('first', 'invalid-type')
          } catch (e) {
            err = e.toString()
          }
          assert.equal(err, 'Error: Invalid database type \'invalid-type\'')
        })

        it('throws an error if given an address instead of name', async () => {
          let err
          try {
            await orbitdb.determineAddress('/orbitdb/Qmc9PMho3LwTXSaUXJ8WjeBZyXesAwUofdkGeadFXsqMzW/first', 'feed')
          } catch (e) {
            err = e.toString()
          }
          assert.equal(err, 'Error: Given database name is an address. Please give only the name of the database!')
        })
      })

      describe('Success', function () {
        before(async () => {
          address = await orbitdb.determineAddress('third', 'feed', { replicate: false })
          localDataPath = path.join(dbPath, address.root, address.path)
        })

        it('does not save the address locally', async () => {
          assert.equal(fs.existsSync(localDataPath), false)
        })

        it('returns the address that would have been created', async () => {
          db = await orbitdb.create('third', 'feed', { replicate: false })
          assert.equal(address.toString().indexOf('/orbitdb'), 0)
          assert.equal(address.toString().indexOf('zd'), 9)
          assert.equal(address.toString(), db.address.toString())
        })
      })
    })

    describe('Open', function () {
      beforeEach(async () => {
        db = await orbitdb.open('abc', { create: true, type: 'feed' })
      })

      it('throws an error if trying to open a database with name only and \'create\' is not set to \'true\'', async () => {
        let err
        try {
          db = await orbitdb.open('XXX', { create: false })
        } catch (e) {
          err = e.toString()
        }
        assert.equal(err, "Error: 'options.create' set to 'false'. If you want to create a database, set 'options.create' to 'true'.")
      })

      it('throws an error if trying to open a database with name only and \'create\' is not set to true', async () => {
        let err
        try {
          db = await orbitdb.open('YYY', { create: true })
        } catch (e) {
          err = e.toString()
        }
        assert.equal(err, `Error: Database type not provided! Provide a type with 'options.type' (${OrbitDB.databaseTypes.join('|')})`)
      })

      it('opens a database - name only', async () => {
        db = await orbitdb.open('abc', { create: true, type: 'feed', overwrite: true })
        assert.equal(db.address.toString().indexOf('/orbitdb'), 0)
        assert.equal(db.address.toString().indexOf('zd'), 9)
        assert.equal(db.address.toString().indexOf('abc'), 59)
      })

      it('opens a database - with a different identity', async () => {
        const identity = await Identities.createIdentity({ id: 'test-id', keystore: orbitdb.keystore })
        db = await orbitdb.open('abc', { create: true, type: 'feed', overwrite: true, identity })
        assert.equal(db.address.toString().indexOf('/orbitdb'), 0)
        assert.equal(db.address.toString().indexOf('zd'), 9)
        assert.equal(db.address.toString().indexOf('abc'), 59)
        assert.equal(db.identity, identity)
      })

      it('opens the same database - from an address', async () => {
        db = await orbitdb.open(db.address)
        assert.equal(db.address.toString().indexOf('/orbitdb'), 0)
        assert.equal(db.address.toString().indexOf('zd'), 9)
        assert.equal(db.address.toString().indexOf('abc'), 59)
      })

      it('opens a database and adds the creator as the only writer', async () => {
        db = await orbitdb.open('abc', { create: true, type: 'feed', overwrite: true })
        assert.equal(db.access.write.length, 1)
        assert.equal(db.access.write[0], db.identity.id)
      })

      it('doesn\'t open a database if we don\'t have it locally', async () => {
        const address = new OrbitDBAddress(db.address.root.slice(0, -1) + 'A', 'non-existent')
        return new Promise((resolve, reject) => {
          setTimeout(resolve, 900)
          orbitdb.open(address)
            .then(() => reject(new Error('Shouldn\'t open the database')))
            .catch(reject)
        })
      })

      it('throws an error if trying to open a database locally and we don\'t have it', () => {
        const address = new OrbitDBAddress(db.address.root.slice(0, -1) + 'A', 'second')
        return orbitdb.open(address, { localOnly: true })
          .then(() => new Error('Shouldn\'t open the database'))
          .catch(e => {
            assert.equal(e.toString(), `Error: Database '${address}' doesn't exist!`)
          })
      })

      it('open the database and it has the added entries', async () => {
        db = await orbitdb.open('ZZZ', { create: true, type: 'feed' })
        await db.add('hello1')
        await db.add('hello2')

        db = await orbitdb.open(db.address)

        await db.load()
        const res = db.iterator({ limit: -1 }).collect()

        assert.equal(res.length, 2)
        assert.equal(res[0].payload.value, 'hello1')
        assert.equal(res[1].payload.value, 'hello2')
      })
    })

    describe("Close", function () {
      before(async () => {
        if (orbitdb) await orbitdb.stop()
        orbitdb = await OrbitDB.createInstance(ipfs, { directory: dbPath })
      })
      it('closes a custom store', async () => {
        const directory = path.join(dbPath, "custom-store")
        db = await orbitdb.open('xyz', { create: true, type: 'feed', directory })
        await db.close()
        assert.strictEqual(db._cache._store._db.status, 'closed')
      })

      it("close load close sets status to 'closed'", async () => {
        const directory = path.join(dbPath, "custom-store")
        db = await orbitdb.open('xyz', { create: true, type: 'feed', directory })
        await db.close()
        await db.load()
        await db.close()
        assert.strictEqual(db._cache._store._db.status, 'closed')
      })

      it('successfully manages multiple caches', async () => {
        // Cleaning up cruft from other tests
        const directory = path.join(dbPath, "custom-store")
        const directory2 = path.join(dbPath, "custom-store2")

        const db1 = await orbitdb.open('xyz1', { create: true, type: 'feed', })
        const db2 = await orbitdb.open('xyz2', { create: true, type: 'feed', directory })
        const db3 = await orbitdb.open('xyz3', { create: true, type: 'feed', directory })
        const db4 = await orbitdb.open('xyz4', { create: true, type: 'feed', directory: directory2 })
        const db5 = await orbitdb.open('xyz5', { create: true, type: 'feed', })

        await db1.close()
        await db2.close()
        await db4.close()

        assert.strictEqual(orbitdb.cache._store._db.status, 'open')
        assert.strictEqual(db2._cache._store._db.status, 'open')
        assert.strictEqual(db3._cache._store._db.status, 'open')
        assert.strictEqual(db4._cache._store._db.status, 'closed')

        await db3.close()
        await db5.close()

        assert.strictEqual(orbitdb.cache._store._db.status, 'closed')
        assert.strictEqual(db2._cache._store._db.status, 'closed')
        assert.strictEqual(db3._cache._store._db.status, 'closed')
        assert.strictEqual(db4._cache._store._db.status, 'closed')
        assert.strictEqual(db5._cache._store._db.status, 'closed')
      })
    })
  })
})<|MERGE_RESOLUTION|>--- conflicted
+++ resolved
@@ -142,11 +142,7 @@
         it('saves database manifest file locally', async () => {
           const manifestHash = db.id.split('/')[2]
           const manifest = await io.read(ipfs, manifestHash)
-<<<<<<< HEAD
-          assert.notEqual(manifest, undefined)
-=======
           assert.notEqual(manifest, false)
->>>>>>> 9c674de3
           assert.equal(manifest.name, 'second')
           assert.equal(manifest.type, 'feed')
           assert.notEqual(manifest.accessController, null)
