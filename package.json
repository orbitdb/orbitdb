{
  "name": "orbit-db",
  "version": "0.22.0-rc4",
  "description": "Distributed p2p database on IPFS",
  "author": "Haad",
  "license": "MIT",
  "repository": {
    "type": "git",
    "url": "https://github.com/orbitdb/orbit-db"
  },
  "engines": {
    "node": ">=10.0.0"
  },
  "main": "src/OrbitDB.js",
  "dependencies": {
    "cids": "^0.7.1",
    "ipfs-pubsub-1on1": "~0.0.6",
    "is-node": "^1.0.2",
    "localstorage-down": "^0.6.7",
    "logplease": "^1.2.14",
    "multihashes": "^0.4.12",
    "orbit-db-access-controllers": "~0.2.2",
    "orbit-db-cache": "~0.3.0",
    "orbit-db-counterstore": "~1.6.0",
    "orbit-db-docstore": "~1.6.0",
    "orbit-db-eventstore": "~1.6.0",
    "orbit-db-feedstore": "~1.6.0",
    "orbit-db-identity-provider": "~0.2.0",
    "orbit-db-io": "^0.1.1",
    "orbit-db-keystore": "~0.3.0",
    "orbit-db-kvstore": "~1.6.0",
    "orbit-db-pubsub": "~0.5.5",
    "orbit-db-storage-adapter": "^0.5.3",
    "orbit-db-store": "~2.7.0"
  },
  "devDependencies": {
    "babel-cli": "^6.26.0",
    "babel-core": "^6.26.0",
    "babel-loader": "^7.1.2",
    "babel-plugin-transform-runtime": "^6.23.0",
    "babel-polyfill": "^6.26.0",
    "babel-preset-env": "^1.7.0",
    "datastore-level": "0.10.0",
    "fs-extra": "^7.0.1",
<<<<<<< HEAD
=======
    "go-ipfs-dep": "~0.4.20",
>>>>>>> 73c38299
    "ipfs": "~0.36.4",
    "ipfs-repo": "~0.26.6",
    "ipfsd-ctl": "~0.42.3",
    "localstorage-level-migration": "~0.1.0",
    "markdown-toc": "^1.2.0",
    "mocha": "^5.2.0",
    "p-each-series": "^1.0.0",
    "p-map": "^1.2.0",
    "p-map-series": "^1.0.0",
    "p-whilst": "^1.0.0",
    "pify": "^4.0.1",
    "puppeteer": "^1.18.1",
    "remark-cli": "^5.0.0",
    "remark-validate-links": "^7.0.0",
    "standard": "^12.0.1",
    "validate-maintainers": "^1.1.0",
    "webpack": "^4.25.1",
    "webpack-cli": "^3.1.2"
  },
  "scripts": {
    "examples": "npm run examples:node",
    "examples:node": "node examples/eventlog.js",
    "examples:browser-macos": "open examples/browser/browser.html",
    "examples:browser-linux": "xdg-open examples/browser/browser.html",
    "lint:docs": "remark -qf -u validate-links .",
    "test:all": "npm run test:browser-multiple-tabs && npm run test",
    "test": "mocha",
    "test:browser-multiple-tabs": "npm run build && mocha ./test/browser/concurrent.spec.js",
    "build": "npm run build:es5 && npm run build:debug && npm run build:dist && npm run build:examples && npm run build:docs/toc",
    "build:examples": "webpack --config conf/webpack.example.config.js --sort-modules-by size",
    "build:dist": "webpack --config conf/webpack.config.js --sort-modules-by size",
    "build:debug": "webpack --config conf/webpack.debug.config.js --sort-modules-by size",
    "build:docs/toc": "markdown-toc --no-first1 -i README.md && markdown-toc --no-first1 -i API.md && markdown-toc --no-first1 -i GUIDE.md && markdown-toc --no-first1 -i CHANGELOG.md && markdown-toc --no-first1 -i FAQ.md ",
    "build:es5": "babel src --out-dir ./dist/es5/ --presets babel-preset-env --plugins babel-plugin-transform-runtime"
  },
  "standard": {
    "env": "mocha",
    "ignore": [
      "test/**",
      "examples/**",
      "benchmarks/**"
    ]
  },
  "localMaintainers": [
    "haad <haad@haja.io>",
    "shamb0t <shams@haja.io>",
    "hajamark <mark@haja.io>"
  ],
  "keywords": [
    "crdt",
    "database",
    "decentralized",
    "decentralised",
    "distributed",
    "ipfs",
    "p2p",
    "peer-to-peer"
  ]
}<|MERGE_RESOLUTION|>--- conflicted
+++ resolved
@@ -42,10 +42,6 @@
     "babel-preset-env": "^1.7.0",
     "datastore-level": "0.10.0",
     "fs-extra": "^7.0.1",
-<<<<<<< HEAD
-=======
-    "go-ipfs-dep": "~0.4.20",
->>>>>>> 73c38299
     "ipfs": "~0.36.4",
     "ipfs-repo": "~0.26.6",
     "ipfsd-ctl": "~0.42.3",
