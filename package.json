--- conflicted
+++ resolved
@@ -1,10 +1,6 @@
 {
   "name": "orbit-db",
-<<<<<<< HEAD
   "version": "0.22.0-rc4",
-=======
-  "version": "0.22.0",
->>>>>>> 29d74e4b
   "description": "Distributed p2p database on IPFS",
   "author": "Haad",
   "license": "MIT",
@@ -34,13 +30,8 @@
     "orbit-db-keystore": "~0.3.0",
     "orbit-db-kvstore": "~1.6.0",
     "orbit-db-pubsub": "~0.5.5",
-<<<<<<< HEAD
-    "orbit-db-storage-adapter": "^0.5.0",
-    "orbit-db-store": "next"
-=======
     "orbit-db-storage-adapter": "^0.5.3",
     "orbit-db-store": "~2.7.0"
->>>>>>> 29d74e4b
   },
   "devDependencies": {
     "babel-cli": "^6.26.0",
