--- conflicted
+++ resolved
@@ -19,12 +19,7 @@
   "main": "src/index.js",
   "dependencies": {
     "@ipld/dag-cbor": "^9.0.6",
-<<<<<<< HEAD
-    "@libp2p/crypto": "^3.0.2",
-    "eth-crypto": "^2.6.0",
-=======
     "@libp2p/crypto": "^5.0.5",
->>>>>>> b5926cb9
     "it-pipe": "^3.0.1",
     "level": "^8.0.0",
     "lru": "^3.1.0",
@@ -48,7 +43,6 @@
     "playwright-test": "^14.1.6",
     "rimraf": "^5.0.5",
     "standard": "^17.1.0",
-    "stream-browserify": "^3.0.0",
     "webpack": "^5.89.0",
     "webpack-cli": "^5.1.4"
   },
